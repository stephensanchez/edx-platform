import copy
import logging
import math
import operator

import numpy
import scipy.constants

from pyparsing import Word, alphas, nums, oneOf, Literal
from pyparsing import ZeroOrMore, OneOrMore, StringStart
from pyparsing import StringEnd, Optional, Forward
from pyparsing import CaselessLiteral, Group, StringEnd
from pyparsing import NoMatch, stringEnd

default_functions = {'sin' : numpy.sin, 
                     'cos' : numpy.cos, 
                     'tan' : numpy.tan, 
                     'sqrt': numpy.sqrt,
                     'log10':numpy.log10, 
                     'log2':numpy.log2, 
                     'ln': numpy.log,
                     'arccos':numpy.arccos,
                     'arcsin':numpy.arcsin,
                     'arctan':numpy.arctan, 
                     'abs':numpy.abs
                     }
default_variables = {'j':numpy.complex(0,1), 
                     'e':numpy.e,
                     'pi':numpy.pi, 
                     'k':scipy.constants.k,
                     'c':scipy.constants.c, 
                     'T':298.15,
                     'q':scipy.constants.e
                     }

log = logging.getLogger("mitx.courseware.capa")

log = logging.getLogger("mitx.courseware.capa")

def evaluator(variables, functions, string):
    ''' Evaluate an expression. Variables are passed as a dictionary
    from string to value. Unary functions are passed as a dictionary
<<<<<<< HEAD
    from string to function '''
    log.debug(u"Evaluating: {0} with vars: {1}, funcs: {2}"
              .format(string, variables, functions))
=======
    from string to function. Variables must be floats.

    TODO: Fix it so we can pass integers and complex numbers in variables dict
    '''
    # log.debug("variables: {0}".format(variables))
    # log.debug("functions: {0}".format(functions))
    # log.debug("string: {0}".format(string))
>>>>>>> ffba3c59

    all_variables = copy.copy(default_variables)
    all_variables.update(variables)
    all_functions = copy.copy(default_functions)
    all_functions.update(functions)
    
    if string.strip() == "":
        return float('nan')
    ops = { "^" : operator.pow,
            "*" : operator.mul,
            "/" : operator.truediv,
            "+" : operator.add,
            "-" : operator.sub,
            }
    # We eliminated extreme ones, since they're rarely used, and potentially
    # confusing. They may also conflict with variables if we ever allow e.g. 
    # 5R instead of 5*R
    suffixes={'%':0.01,'k':1e3,'M':1e6,'G':1e9,
              'T':1e12,#'P':1e15,'E':1e18,'Z':1e21,'Y':1e24,
              'c':1e-2,'m':1e-3,'u':1e-6,
              'n':1e-9,'p':1e-12}#,'f':1e-15,'a':1e-18,'z':1e-21,'y':1e-24}
    
    def super_float(text):
        ''' Like float, but with si extensions. 1k goes to 1000'''
        if text[-1] in suffixes:
            return float(text[:-1])*suffixes[text[-1]]
        else:
            return float(text)

    def number_parse_action(x): # [ '7' ] ->  [ 7 ]
        return [super_float("".join(x))]
    def exp_parse_action(x): # [ 2 ^ 3 ^ 2 ] -> 512
        x = [e for e in x if type(e) in [float, numpy.float64, numpy.complex]] # Ignore ^
        x.reverse()
        x=reduce(lambda a,b:b**a, x)
        return x
    def parallel(x): # Parallel resistors [ 1 2 ] => 2/3
        if len(x) == 1:
            return x[0]
        if 0 in x:
            return float('nan')
        x = [1./e for e in x if type(e) == float] # Ignore ^
        return 1./sum(x)
    def sum_parse_action(x): # [ 1 + 2 - 3 ] -> 0
        total = 0.0
        op = ops['+']
        for e in x:
            if e in set('+-'):
                op = ops[e]
            else:
                total=op(total, e)
        return total
    def prod_parse_action(x): # [ 1 * 2 / 3 ] => 0.66
        prod = 1.0
        op = ops['*']
        for e in x:
            if e in set('*/'):
                op = ops[e]
            else:
                prod=op(prod, e)
        return prod
    def func_parse_action(x):
        return [all_functions[x[0]](x[1])]

    number_suffix=reduce(lambda a,b:a|b, map(Literal,suffixes.keys()), NoMatch()) # SI suffixes and percent
    (dot,minus,plus,times,div,lpar,rpar,exp)=map(Literal,".-+*/()^")
    
    number_part=Word(nums)
    inner_number = ( number_part+Optional("."+number_part) ) | ("."+number_part) # 0.33 or 7 or .34
    number=Optional(minus | plus)+ inner_number + \
        Optional(CaselessLiteral("E")+Optional("-")+number_part)+ \
        Optional(number_suffix) # 0.33k or -17
    number=number.setParseAction( number_parse_action ) # Convert to number
    
    # Predefine recursive variables
    expr = Forward() 
    factor = Forward()
    
    def sreduce(f, l):
        ''' Same as reduce, but handle len 1 and len 0 lists sensibly '''
        if len(l)==0:
            return NoMatch()
        if len(l)==1:
            return l[0]
        return reduce(f, l)

    # Handle variables passed in. E.g. if we have {'R':0.5}, we make the substitution. 
    # Special case for no variables because of how we understand PyParsing is put together
    if len(all_variables)>0:
        # We sort the list so that var names (like "e2") match before 
        # mathematical constants (like "e"). This is kind of a hack.
        all_variables_keys = sorted(all_variables.keys(), key=len, reverse=True)
        varnames = sreduce(lambda x,y:x|y, map(lambda x: CaselessLiteral(x), all_variables_keys))
        varnames.setParseAction(lambda x:map(lambda y:all_variables[y], x))
    else:
        varnames=NoMatch()
    # Same thing for functions. 
    if len(all_functions)>0:
        funcnames = sreduce(lambda x,y:x|y, map(lambda x: CaselessLiteral(x), all_functions.keys()))
        function = funcnames+lpar.suppress()+expr+rpar.suppress()
        function.setParseAction(func_parse_action)
    else:
        function = NoMatch()

    atom = number | varnames | lpar+expr+rpar | function
    factor << (atom + ZeroOrMore(exp+atom)).setParseAction(exp_parse_action) # 7^6
    paritem = factor + ZeroOrMore(Literal('||')+factor) # 5k || 4k
    paritem=paritem.setParseAction(parallel)
    term = paritem + ZeroOrMore((times|div)+paritem) # 7 * 5 / 4 - 3
    term = term.setParseAction(prod_parse_action)
    expr << Optional((plus|minus)) + term + ZeroOrMore((plus|minus)+term) # -5 + 4 - 3
    expr=expr.setParseAction(sum_parse_action)
    return (expr+stringEnd).parseString(string)[0]

if __name__=='__main__':
    variables={'R1':2.0, 'R3':4.0}
    functions={'sin':numpy.sin, 'cos':numpy.cos}
    print "X",evaluator(variables, functions, "10000||sin(7+5)-6k")
    print "X",evaluator(variables, functions, "13")
    print evaluator({'R1': 2.0, 'R3':4.0}, {}, "13")

    print evaluator({'e1':1,'e2':1.0,'R3':7,'V0':5,'R5':15,'I1':1,'R4':6}, {},"e2")

    print evaluator({'a': 2.2997471478310274, 'k': 9, 'm': 8, 'x': 0.66009498411213041}, {}, "5")
    print evaluator({},{}, "-1")
    print evaluator({},{}, "-(7+5)")
    print evaluator({},{}, "-0.33")
    print evaluator({},{}, "-.33")
    print evaluator({},{}, "5+7 QWSEKO")<|MERGE_RESOLUTION|>--- conflicted
+++ resolved
@@ -35,16 +35,9 @@
 
 log = logging.getLogger("mitx.courseware.capa")
 
-log = logging.getLogger("mitx.courseware.capa")
-
 def evaluator(variables, functions, string):
     ''' Evaluate an expression. Variables are passed as a dictionary
     from string to value. Unary functions are passed as a dictionary
-<<<<<<< HEAD
-    from string to function '''
-    log.debug(u"Evaluating: {0} with vars: {1}, funcs: {2}"
-              .format(string, variables, functions))
-=======
     from string to function. Variables must be floats.
 
     TODO: Fix it so we can pass integers and complex numbers in variables dict
@@ -52,7 +45,6 @@
     # log.debug("variables: {0}".format(variables))
     # log.debug("functions: {0}".format(functions))
     # log.debug("string: {0}".format(string))
->>>>>>> ffba3c59
 
     all_variables = copy.copy(default_variables)
     all_variables.update(variables)
